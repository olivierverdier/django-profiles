--- conflicted
+++ resolved
@@ -92,35 +92,11 @@
     
     if form_class is None:
         form_class = utils.get_profile_form()
-<<<<<<< HEAD
-
-    return create_update.create_object(request, form_class=form_class(request.user), extra_context=extra_context, template_name=template_name)
-=======
-    if request.method == 'POST':
-        form = form_class(data=request.POST, files=request.FILES)
-        if form.is_valid():
-            profile_obj = form.save(commit=False)
-            profile_obj.user = request.user
-            profile_obj.save()
-            if hasattr(form, 'save_m2m'):
-                form.save_m2m()
-            if callable(success_url):
-                success_url = success_url(profile_obj)
-
-            return redirect(success_url)
-    else:
-        form = form_class()
-    
-    if extra_context is None:
-        extra_context = {}
-    context = RequestContext(request)
-    for key, value in extra_context.items():
-        context[key] = callable(value) and value() or value
-    
-    return render_to_response(template_name,
-                              { 'form': form },
-                              context_instance=context)
->>>>>>> 6b7e1364
+    if callable(success_url):
+        success_url = success_url(profile_obj)
+
+    return create_update.create_object(request, form_class=form_class(request.user), extra_context=extra_context, template_name=template_name, post_save_redirect=success_url)
+
 create_profile = login_required(create_profile)
 
 def edit_profile(request, form_class=None, success_url=default_success_url,
@@ -186,43 +162,14 @@
     except ObjectDoesNotExist:
         return redirect('profiles_create_profile')
     
-<<<<<<< HEAD
-    #
-    # See the comment in create_profile() for discussion of why
-    # success_url is set up here, rather than as a default value for
-    # the argument.
-    #
-    
     if success_url is None:
         success_url = reverse('profiles_profile_detail',
                               kwargs={ 'username': request.user.username })
-    
-    return create_update.update_object(request, object_id=profile_obj.id, form_class=form_class, extra_context=extra_context, template_name=template_name)
-=======
-    if form_class is None:
-        form_class = utils.get_profile_form()
-    if request.method == 'POST':
-        form = form_class(data=request.POST, files=request.FILES, instance=profile_obj)
-        if form.is_valid():
-            profile_obj = form.save()
-            if callable(success_url):
-                success_url = success_url(profile_obj)
-
-            return redirect(success_url)
-    else:
-        form = form_class(instance=profile_obj)
-    
-    if extra_context is None:
-        extra_context = {}
-    context = RequestContext(request)
-    for key, value in extra_context.items():
-        context[key] = callable(value) and value() or value
-    
-    return render_to_response(template_name,
-                              { 'form': form,
-                                'profile': profile_obj, },
-                              context_instance=context)
->>>>>>> 6b7e1364
+    elif callable(success_url):
+        success_url = success_url(profile_obj)
+   
+    return create_update.update_object(request, object_id=profile_obj.id, form_class=form_class, extra_context=extra_context, template_name=template_name, post_save_redirect=success_url)
+
 edit_profile = login_required(edit_profile)
 
 def profile_detail(request, username, public_profile_field=None,
@@ -288,26 +235,12 @@
         raise Http404
     if public_profile_field is not None and \
        not getattr(profile_obj, public_profile_field):
-<<<<<<< HEAD
-        profile_obj = None
-
-    return list_detail.object_detail(request, extra_context=extra_context, queryset=profile_obj._default_manager.all(), object_id=profile_obj.id, template_name=template_name, template_object_name='profile')
-=======
        if user == request.user: #If the user is trying to view their own (invisible) profile
            return redirect(edit_profile) 
        else: 
            profile_obj = None
-    
-    if extra_context is None:
-        extra_context = {}
-    context = RequestContext(request)
-    for key, value in extra_context.items():
-        context[key] = callable(value) and value() or value
-    
-    return render_to_response(template_name,
-                              { 'profile': profile_obj },
-                              context_instance=context)
->>>>>>> 6b7e1364
+
+    return list_detail.object_detail(request, extra_context=extra_context, queryset=profile_obj._default_manager.all(), object_id=profile_obj.id, template_name=template_name, template_object_name='profile')
 
 def profile_list(request, public_profile_field=None,
                  template_name='profiles/profile_list.html', **kwargs):
